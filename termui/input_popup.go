package termui

import (
	"io/ioutil"

<<<<<<< HEAD
	"github.com/MichaelMure/gocui"
=======
	"github.com/jesseduffield/gocui"
>>>>>>> 3fa2d15f
)

const inputPopupView = "inputPopupView"

// inputPopup is a simple popup with an input field
type inputPopup struct {
	active  bool
	title   string
	preload string
	c       chan string
}

func newInputPopup() *inputPopup {
	return &inputPopup{}
}

func (ip *inputPopup) keybindings(g *gocui.Gui) error {
	// Close
	if err := g.SetKeybinding(inputPopupView, gocui.KeyEsc, gocui.ModNone, ip.close); err != nil {
		return err
	}

	// Validate
	if err := g.SetKeybinding(inputPopupView, gocui.KeyEnter, gocui.ModNone, ip.validate); err != nil {
		return err
	}

	return nil
}

func (ip *inputPopup) layout(g *gocui.Gui) error {
	if !ip.active {
		return nil
	}

	maxX, maxY := g.Size()

	width := minInt(30, maxX)
	height := 2
	x0 := (maxX - width) / 2
	y0 := (maxY - height) / 2

	v, err := g.SetView(inputPopupView, x0, y0, x0+width, y0+height, 0)
	if err != nil {
		if err != gocui.ErrUnknownView {
			return err
		}

		v.Frame = true
		v.Title = ip.title
		v.Editable = true
		_, err = v.Write([]byte(ip.preload))
		if err != nil {
			return err
		}
	}

	if _, err := g.SetCurrentView(inputPopupView); err != nil {
		return err
	}

	return nil
}

func (ip *inputPopup) close(g *gocui.Gui, v *gocui.View) error {
	ip.title = ""
	ip.active = false
	return g.DeleteView(inputPopupView)
}

func (ip *inputPopup) validate(g *gocui.Gui, v *gocui.View) error {
	ip.title = ""

	content, err := ioutil.ReadAll(v)
	if err != nil {
		return err
	}

	ip.title = ""
	ip.active = false
	err = g.DeleteView(inputPopupView)
	if err != nil {
		return err
	}

	ip.c <- string(content)

	return nil
}

func (ip *inputPopup) ActivateWithContent(title string, content string) <-chan string {
	ip.preload = content
	return ip.Activate(title)
}

func (ip *inputPopup) Activate(title string) <-chan string {
	ip.title = title
	ip.active = true
	ip.c = make(chan string)
	return ip.c
}<|MERGE_RESOLUTION|>--- conflicted
+++ resolved
@@ -3,11 +3,7 @@
 import (
 	"io/ioutil"
 
-<<<<<<< HEAD
-	"github.com/MichaelMure/gocui"
-=======
 	"github.com/jesseduffield/gocui"
->>>>>>> 3fa2d15f
 )
 
 const inputPopupView = "inputPopupView"
